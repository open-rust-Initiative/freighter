--- conflicted
+++ resolved
@@ -1,7 +1,3 @@
-<<<<<<< HEAD
-pub mod file_server;
-pub mod git_protocal;
-=======
 //!
 //!
 //!
@@ -10,4 +6,4 @@
 //!
 
 pub mod file_server;
->>>>>>> 2f2626ed
+pub mod git_protocal;