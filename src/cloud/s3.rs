--- conflicted
+++ resolved
@@ -1,4 +1,3 @@
-<<<<<<< HEAD
 //!
 //!
 //!
@@ -7,11 +6,9 @@
 //!
 
 use log::info;
-=======
 use std::path::Path;
 
 use log::debug;
->>>>>>> b387b483
 
 use crate::errors::{FreightResult, FreighterError};
 
