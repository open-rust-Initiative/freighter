--- conflicted
+++ resolved
@@ -98,13 +98,9 @@
     Ok(())
 }
 
-<<<<<<< HEAD
 
 
 // sync the latest toolchain by given a channel name(stable, beta, nightly) or history version by version number
-=======
-// sync the latest toolchain by given a channel name(stable, beta, nightly) or history verison by version number
->>>>>>> b387b483
 pub fn sync_channel(opts: &ChannelOptions, channel: &str) -> FreightResult {
     let channel_name;
     let channel_url;
