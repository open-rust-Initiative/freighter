--- conflicted
+++ resolved
@@ -5,13 +5,8 @@
 //! **rustup** subcommand provide major functions include:
 //!
 //!   Arguments:
-<<<<<<< HEAD
-//!   - __domain__: you can choose your own upstream by adding this arugment in command
-//!   - __download-threads__: specify the download threads to parallel download,
-=======
 //!   - __domain__: you can choose your own upstream by adding this argument in command
 //!   - __download-threads__: specify the download threads to parallel download, 
->>>>>>> 2f2626ed
 //!        this param can be changed in the configuration file or pass it here
 //!
 //! # download subcommand
