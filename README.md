## Freighter - Rust Proxy and Registry

The Freighter's purpose is to help the community and company to build the proxy for crates.io and the registry for the development environment.

### Why need the Freighter?

When developing a program using Rust in a company, we need to host a proxy for crates.io and private crates registry for the following reasons:

- The developers will only be allowed use crates of the company with security and complete evaluation.
- Some crates need to upgrade functions or fix bugs, and the new version does not allow developers to contribute upstream.
- Some private crates share with different teams and products in the development process.

### What are the features?

<<<<<<< HEAD
- The Freighter is a crate registry for private crates, public crates index and crates sync from crates.io. The registry can store the files in the local disk or storage service compliance S3.
- The Freighter has an analytics engine for rating public crates.
- The Freighter has a blacklist and whitelist of evaluated crates used in DevOps.

### How to use the Freighter?

=======
1. Support sync crates index from crates.io.
2. Support cache crates file from crates.io.
3. Support publish crates into the registry.

### How to use?

#### Deploy Freighter With Docker

##### 1. Pull docker image from your registry.

```bash
docker pull registry.digitalocean.com/rust-lang/freighter:latest
```

##### 2. Start Docker container

before start wo should grant permission to your __workdir__, in the following example which is /mnt/volume_fra1_02.

```bash
chmod 777 /mnt/volume_fra1_02
```

Then start container with your own volume.

```bash
docker run -it -d -v /mnt/volume_fra1_02/:/freighter  --name freighter registry.digitalocean.com/rust-lang/freighter:latest
```

##### 3. Start download files and upload to s3.

There are several commands you can run to sync index and rustup toolchains with freighter, 
__freighter crates pull__ will start clone a git index from upstream to local, which preserves all the crates' information.
__freighter crates download__ will download the crates files parsed from git index you pulled. If you're first running freighter, you need to add a flag __--init__ after download command for init download all the files, otherwise it will only download incremental file by last __pull command__.It may take some times if you use init flag , but you can use __-c augment__ to use more threads or change the default value in __config.toml__ to speed up download. 

Crates File initialization:

```bash
docker exec freighter bash -c 'freighter crates pull && freighter crates download --init'
```

It is better to update the index and download file frequently for incremental updates by combine using these commands:

```bash
docker exec freighter bash -c 'freighter crates pull && freighter crates download'
```

After download crates file, you can also sync rustup mirrors if that meets your requirements:

```bash
docker exec freighter bash -c 'freighter rustup download'
and 
docker exec freighter bash -c 'freighter channel download'
```

After download all the files by using __freighter crates download__ and __freighter rustup download__, you can run upload command to upstream all your local files to s3, for example:

```bash
// create your own bucket in s3
s3cmd mb s3://your-own-bucket

//start uplaod to your own bucket
freighter crates upload --bucket your-own-bucket
freighter rustup upload --bucket your-own-bucket
```

Tips: we use s3cmd to upload files, so you may need to complete your own configuration before using [s3cmd](https://github.com/s3tools/s3cmd)

##### 4. Add the cron job to the crontab.

```bash
$ crontab -e
$ # Add the following line to the crontab file
$ */5 * * * * docker exec freighter bash -c 'freighter crates pull && freighter crates download'
$ 0 2 * * *  docker exec freighter bash -c 'freighter rustup download'
```

#### Directly Usage

##### 1. Download the crates index with specify directory

```bash
$ freighter -c /mnt/volume_fra1_01 crates pull
```

##### 2. Download all crates file to local disk and then unload to s3(you need to config s3cmd tools):

```bash
freighter crates download --init --upload
```

##### 3. Download crates file with multi-thread to specify directory:

```bash
freighter -c /mnt/volume_fra1_01 crates -t 128 download --init
```

##### 4. Download rustup init file:

```bash
freighter -c /mnt/volume_fra1_01 rustup -t 128 download
```

##### 5. Download rust toolchain files:

```bash
freighter -c /mnt/volume_fra1_01 channel -t 128 download
```

>>>>>>> ee828df3
### How to contribute?

This project enforce the [DCO](https://developercertificate.org).

Contributors sign-off that they adhere to these requirements by adding a Signed-off-by line to commit messages.

```bash
This is my commit message

Signed-off-by: Random J Developer <random@developer.example.org>
```

Git even has a -s command line option to append this automatically to your commit message:

```bash
$ git commit -s -m 'This is my commit message'
```

### License

Freighter is licensed under this Licensed:

* MIT LICENSE ( [LICENSE-MIT](LICENSE-MIT) or https://opensource.org/licenses/MIT) 
* Apache License, Version 2.0 ([LICENSE-APACHE](LICENSE-APACHE) or https://www.apache.org/licenses/LICENSE-2.0)

### Acknowledgements<|MERGE_RESOLUTION|>--- conflicted
+++ resolved
@@ -12,123 +12,13 @@
 
 ### What are the features?
 
-<<<<<<< HEAD
 - The Freighter is a crate registry for private crates, public crates index and crates sync from crates.io. The registry can store the files in the local disk or storage service compliance S3.
 - The Freighter has an analytics engine for rating public crates.
 - The Freighter has a blacklist and whitelist of evaluated crates used in DevOps.
 
 ### How to use the Freighter?
 
-=======
-1. Support sync crates index from crates.io.
-2. Support cache crates file from crates.io.
-3. Support publish crates into the registry.
 
-### How to use?
-
-#### Deploy Freighter With Docker
-
-##### 1. Pull docker image from your registry.
-
-```bash
-docker pull registry.digitalocean.com/rust-lang/freighter:latest
-```
-
-##### 2. Start Docker container
-
-before start wo should grant permission to your __workdir__, in the following example which is /mnt/volume_fra1_02.
-
-```bash
-chmod 777 /mnt/volume_fra1_02
-```
-
-Then start container with your own volume.
-
-```bash
-docker run -it -d -v /mnt/volume_fra1_02/:/freighter  --name freighter registry.digitalocean.com/rust-lang/freighter:latest
-```
-
-##### 3. Start download files and upload to s3.
-
-There are several commands you can run to sync index and rustup toolchains with freighter, 
-__freighter crates pull__ will start clone a git index from upstream to local, which preserves all the crates' information.
-__freighter crates download__ will download the crates files parsed from git index you pulled. If you're first running freighter, you need to add a flag __--init__ after download command for init download all the files, otherwise it will only download incremental file by last __pull command__.It may take some times if you use init flag , but you can use __-c augment__ to use more threads or change the default value in __config.toml__ to speed up download. 
-
-Crates File initialization:
-
-```bash
-docker exec freighter bash -c 'freighter crates pull && freighter crates download --init'
-```
-
-It is better to update the index and download file frequently for incremental updates by combine using these commands:
-
-```bash
-docker exec freighter bash -c 'freighter crates pull && freighter crates download'
-```
-
-After download crates file, you can also sync rustup mirrors if that meets your requirements:
-
-```bash
-docker exec freighter bash -c 'freighter rustup download'
-and 
-docker exec freighter bash -c 'freighter channel download'
-```
-
-After download all the files by using __freighter crates download__ and __freighter rustup download__, you can run upload command to upstream all your local files to s3, for example:
-
-```bash
-// create your own bucket in s3
-s3cmd mb s3://your-own-bucket
-
-//start uplaod to your own bucket
-freighter crates upload --bucket your-own-bucket
-freighter rustup upload --bucket your-own-bucket
-```
-
-Tips: we use s3cmd to upload files, so you may need to complete your own configuration before using [s3cmd](https://github.com/s3tools/s3cmd)
-
-##### 4. Add the cron job to the crontab.
-
-```bash
-$ crontab -e
-$ # Add the following line to the crontab file
-$ */5 * * * * docker exec freighter bash -c 'freighter crates pull && freighter crates download'
-$ 0 2 * * *  docker exec freighter bash -c 'freighter rustup download'
-```
-
-#### Directly Usage
-
-##### 1. Download the crates index with specify directory
-
-```bash
-$ freighter -c /mnt/volume_fra1_01 crates pull
-```
-
-##### 2. Download all crates file to local disk and then unload to s3(you need to config s3cmd tools):
-
-```bash
-freighter crates download --init --upload
-```
-
-##### 3. Download crates file with multi-thread to specify directory:
-
-```bash
-freighter -c /mnt/volume_fra1_01 crates -t 128 download --init
-```
-
-##### 4. Download rustup init file:
-
-```bash
-freighter -c /mnt/volume_fra1_01 rustup -t 128 download
-```
-
-##### 5. Download rust toolchain files:
-
-```bash
-freighter -c /mnt/volume_fra1_01 channel -t 128 download
-```
-
->>>>>>> ee828df3
 ### How to contribute?
 
 This project enforce the [DCO](https://developercertificate.org).
